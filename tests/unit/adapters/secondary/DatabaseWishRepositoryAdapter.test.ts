import { DatabaseWishRepositoryAdapter } from "../../../../src/adapters/secondary/DatabaseWishRepositoryAdapter";
import { Wish } from "../../../../src/domain/entities/Wish";
import { WishId } from "../../../../src/domain/value-objects/WishId";
import { WishContent } from "../../../../src/domain/value-objects/WishContent";
import { UserId } from "../../../../src/domain/value-objects/UserId";
import { SessionId } from "../../../../src/domain/value-objects/SessionId";
import { SupportCount } from "../../../../src/domain/value-objects/SupportCount";
import { QueryExecutor } from "../../../../src/infrastructure/db/query/QueryExecutor";

// Mock the Logger
jest.mock("../../../../src/utils/Logger");

// QueryExecutorをモック
const mockQueryExecutor: jest.Mocked<QueryExecutor> = {
  insert: jest.fn(),
  select: jest.fn(),
  update: jest.fn(),
  delete: jest.fn(),
  upsert: jest.fn(),
  selectWithJoin: jest.fn(),
  incrementSupportCount: jest.fn(),
  decrementSupportCount: jest.fn(),
  updateSupportCount: jest.fn(),
  raw: jest.fn(),
};

describe("DatabaseWishRepositoryAdapter", () => {
  let repository: DatabaseWishRepositoryAdapter;

  beforeEach(() => {
    jest.clearAllMocks();
    repository = new DatabaseWishRepositoryAdapter(mockQueryExecutor);
  });

  describe("save", () => {
    it("should save a wish to the database", async () => {
      const wish = Wish.create({
        id: WishId.fromString("123"),
        content: WishContent.fromString("テストの願い事"),
        authorId: UserId.fromNumber(1),
        name: "テスト太郎"
      });

      mockQueryExecutor.upsert.mockResolvedValue({ rows: [], rowCount: 1 });

      await repository.save(wish, 1);

      expect(mockQueryExecutor.upsert).toHaveBeenCalledWith(
        'wishes',
        {
          id: "123",
          name: "テスト太郎",
          wish: "テストの願い事",
          created_at: expect.any(String),
          user_id: 1,
          support_count: 0,
        },
        ['id']
      );
    });

    it("should handle save errors gracefully", async () => {
      const wish = Wish.create({
        id: WishId.fromString("123"),
        content: WishContent.fromString("テストの願い事"),
        authorId: UserId.fromNumber(1),
        name: "テスト太郎"
      });

      const error = new Error("Database error");
      mockQueryExecutor.upsert.mockRejectedValue(error);

      await expect(repository.save(wish, 1)).rejects.toThrow("Database error");
    });
  });

  describe("findById", () => {
    it("should return a wish when found", async () => {
      const wishId = WishId.fromString("123");
      const mockRow = {
        id: "123",
        name: "テスト太郎",
        wish: "テストの願い事",
        created_at: new Date("2025-01-01"),
        user_id: 1,
        support_count: 5,
      };

      // Mock both select calls (main query and supporters query)
      mockQueryExecutor.select
        .mockResolvedValueOnce({ rows: [mockRow] })  // Main wish query
        .mockResolvedValueOnce({ rows: [] });        // Supporters query

      const result = await repository.findById(wishId);

      expect(result).toBeDefined();
      expect(result!.id).toBe("123");
      expect(result!.name).toBe("テスト太郎");
      expect(result!.wish).toBe("テストの願い事");
      expect(result!.supportCount).toBe(5);

      expect(mockQueryExecutor.select).toHaveBeenCalledWith('wishes', {
        where: { id: "123" }
      });
    });

    it("should return null when wish is not found", async () => {
      const wishId = WishId.fromString("nonexistent");
      mockQueryExecutor.select.mockResolvedValue({ rows: [] });

      const result = await repository.findById(wishId);

      expect(result).toBeNull();
    });
  });

  describe("findByUserId", () => {
    it("should return a wish for the user", async () => {
      const userId = UserId.fromNumber(1);
      const mockRow = {
        id: "123",
        name: "テスト太郎",
        wish: "ユーザーの願い事",
        created_at: new Date("2025-01-01"),
        user_id: 1,
        support_count: 3,
      };

      mockQueryExecutor.select
        .mockResolvedValueOnce({ rows: [mockRow] })  // Main query
        .mockResolvedValueOnce({ rows: [] });        // Supporters query

      const result = await repository.findByUserId(userId);

      expect(result).toBeDefined();
      expect(result!.id).toBe("123");
      expect(result!.name).toBe("テスト太郎");

      expect(mockQueryExecutor.select).toHaveBeenCalledWith('wishes', {
        where: { user_id: 1 },
        orderBy: [{ column: 'created_at', direction: 'DESC' }],
        limit: 1
      });
    });

    it("should return null when no wish found for user", async () => {
      const userId = UserId.fromNumber(999);
      mockQueryExecutor.select.mockResolvedValue({ rows: [] });

      const result = await repository.findByUserId(userId);

      expect(result).toBeNull();
    });
  });

  describe("findBySessionId", () => {
    it("should return a wish for the session", async () => {
      const sessionId = SessionId.fromString("session123");
      const mockRow = {
        id: "123",
        name: null,
        wish: "セッションの願い事",
        created_at: new Date("2025-01-01"),
        user_id: null,
        support_count: 2,
      };

      mockQueryExecutor.selectWithJoin
        .mockResolvedValueOnce({ rows: [mockRow] });  // Main query

      mockQueryExecutor.select
        .mockResolvedValueOnce({ rows: [{ session_id: "session123" }] })  // Session query
        .mockResolvedValueOnce({ rows: [] });  // Supporters query

      const result = await repository.findBySessionId(sessionId);

      expect(result).toBeDefined();
      expect(result!.id).toBe("123");
      expect(result!.wish).toBe("セッションの願い事");

      expect(mockQueryExecutor.selectWithJoin).toHaveBeenCalledWith({
        mainTable: 'wishes',
        joins: [
          { table: 'sessions', on: 'wishes.id = sessions.wish_id', type: 'INNER' }
        ],
        select: ['wishes.*'],
        where: { 'sessions.session_id': "session123" }
      });
    });
  });

  describe("findLatest", () => {
    it("should return latest wishes", async () => {
      const mockRows = [
        {
          id: "123",
          name: "テスト太郎",
          wish: "最新の願い事",
          created_at: new Date("2025-01-02"),
          user_id: 1,
          support_count: 1,
        },
        {
          id: "124",
          name: "テスト花子",
          wish: "2番目の願い事",
          created_at: new Date("2025-01-01"),
          user_id: 2,
          support_count: 0,
        },
      ];

      mockQueryExecutor.select
        .mockResolvedValueOnce({ rows: mockRows })  // Main query
        .mockResolvedValue({ rows: [] });  // Supporters queries

      const result = await repository.findLatest(2, 0);

      expect(result).toHaveLength(2);
      expect(result[0].id).toBe("123");
      expect(result[1].id).toBe("124");

      expect(mockQueryExecutor.select).toHaveBeenCalledWith('wishes', {
        orderBy: [{ column: 'created_at', direction: 'DESC' }],
        limit: 2,
        offset: 0
      });
    });
  });

  describe("addSupport", () => {
    it("should add support for a wish", async () => {
      const wishId = WishId.fromString("123");
      const sessionId = SessionId.fromString("session123");

      // Mock hasSupported to return false (not already supported)
      mockQueryExecutor.select.mockResolvedValueOnce({ rows: [] });
      
      // Mock insert and updateSupportCount
      mockQueryExecutor.insert.mockResolvedValue({ rows: [], rowCount: 1 });
      mockQueryExecutor.updateSupportCount.mockResolvedValue({ rows: [], rowCount: 1 });

      await repository.addSupport(wishId, sessionId);

      expect(mockQueryExecutor.insert).toHaveBeenCalledWith('supports', {
        wish_id: "123",
        session_id: "session123",
        user_id: null,
        created_at: expect.any(String)
      });

      expect(mockQueryExecutor.updateSupportCount).toHaveBeenCalledWith("123");
    });

    it("should add support for a logged-in user", async () => {
      const wishId = WishId.fromString("123");
      const userId = UserId.fromNumber(1);

      // Mock hasSupported to return false (not already supported)
      mockQueryExecutor.select.mockResolvedValueOnce({ rows: [] });
      
      // Mock insert and updateSupportCount
      mockQueryExecutor.insert.mockResolvedValue({ rows: [], rowCount: 1 });
      mockQueryExecutor.updateSupportCount.mockResolvedValue({ rows: [], rowCount: 1 });

      await repository.addSupport(wishId, undefined, userId);

      expect(mockQueryExecutor.insert).toHaveBeenCalledWith('supports', {
        wish_id: "123",
        session_id: null,
        user_id: 1,
        created_at: expect.any(String)
      });

      expect(mockQueryExecutor.updateSupportCount).toHaveBeenCalledWith("123");
    });

    it("should skip if already supported", async () => {
      const wishId = WishId.fromString("123");
      const sessionId = SessionId.fromString("session123");

      // Mock hasSupported to return true (already supported)
      mockQueryExecutor.select.mockResolvedValue({ rows: [{ id: 1 }] });

      await repository.addSupport(wishId, sessionId);

      // Should not call insert or update
      expect(mockQueryExecutor.insert).not.toHaveBeenCalled();
      expect(mockQueryExecutor.updateSupportCount).not.toHaveBeenCalled();
    });

    it("should handle duplicate key errors gracefully", async () => {
      const wishId = WishId.fromString("123");
      const sessionId = SessionId.fromString("session123");

      // Mock hasSupported to return false
      mockQueryExecutor.select.mockResolvedValueOnce({ rows: [] });
      
      // Mock insert to throw duplicate key error
      const duplicateError = new Error("duplicate key violation");
      mockQueryExecutor.insert.mockRejectedValue(duplicateError);

      await expect(repository.addSupport(wishId, sessionId)).resolves.not.toThrow();
    });

    it("should throw non-duplicate errors", async () => {
      const wishId = WishId.fromString("123");
      const sessionId = SessionId.fromString("session123");

      // Mock hasSupported to return false
      mockQueryExecutor.select.mockResolvedValueOnce({ rows: [] });
      
      // Mock insert to throw generic error
      const error = new Error("database connection failed");
      mockQueryExecutor.insert.mockRejectedValue(error);

      await expect(repository.addSupport(wishId, sessionId)).rejects.toThrow("database connection failed");
    });
  });

  describe("removeSupport", () => {
    it("should remove support by session ID", async () => {
      const wishId = WishId.fromString("123");
      const sessionId = SessionId.fromString("session123");

      mockQueryExecutor.delete.mockResolvedValue({ rows: [], rowCount: 1 });
      mockQueryExecutor.updateSupportCount.mockResolvedValue({ rows: [], rowCount: 1 });

      await repository.removeSupport(wishId, sessionId);

      expect(mockQueryExecutor.delete).toHaveBeenCalledWith('supports', {
        wish_id: "123",
        session_id: "session123"
      });

      expect(mockQueryExecutor.updateSupportCount).toHaveBeenCalledWith("123");
    });

    it("should remove support by user ID", async () => {
      const wishId = WishId.fromString("123");
      const userId = UserId.fromNumber(1);

      mockQueryExecutor.delete.mockResolvedValue({ rows: [], rowCount: 1 });
      mockQueryExecutor.updateSupportCount.mockResolvedValue({ rows: [], rowCount: 1 });

      await repository.removeSupport(wishId, undefined, userId);

      expect(mockQueryExecutor.delete).toHaveBeenCalledWith('supports', {
        wish_id: "123",
        user_id: 1
      });
    });

    it("should handle when neither userId nor sessionId provided", async () => {
      const wishId = WishId.fromString("123");

      await repository.removeSupport(wishId);

      expect(mockQueryExecutor.delete).not.toHaveBeenCalled();
      expect(mockQueryExecutor.updateSupportCount).not.toHaveBeenCalled();
    });
  });

  describe("hasSupported", () => {
    it("should return true if user has supported", async () => {
      const wishId = WishId.fromString("123");
      const userId = UserId.fromNumber(1);

      mockQueryExecutor.select.mockResolvedValue({ rows: [{ id: 1 }] });

      const result = await repository.hasSupported(wishId, undefined, userId);

      expect(result).toBe(true);
      expect(mockQueryExecutor.select).toHaveBeenCalledWith('supports', {
        columns: ['1'],
        where: {
          wish_id: "123",
          user_id: 1
        },
        limit: 1
      });
    });

    it("should return false if session has not supported", async () => {
      const wishId = WishId.fromString("123");
      const sessionId = SessionId.fromString("session123");

      mockQueryExecutor.select.mockResolvedValue({ rows: [] });

      const result = await repository.hasSupported(wishId, sessionId);

      expect(result).toBe(false);
      expect(mockQueryExecutor.select).toHaveBeenCalledWith('supports', {
        columns: ['1'],
        where: {
          wish_id: "123",
          session_id: "session123"
        },
        limit: 1
      });
    });

    it("should return false if no identifier provided", async () => {
      const wishId = WishId.fromString("123");

      const result = await repository.hasSupported(wishId);

      expect(result).toBe(false);
      expect(mockQueryExecutor.select).not.toHaveBeenCalled();
    });
  });

  describe("findLatestWithSupportStatus", () => {
    it("should return wishes with support status for authenticated user", async () => {
      const userId = UserId.fromNumber(1);
<<<<<<< HEAD
      const mockMainResult = [
        {
          id: "123",
          name: "Test User",
          wish: "Test wish",
          created_at: new Date("2025-01-01"),
          user_id: 1,
          support_count: 2,
          is_supported_by_viewer: true
        }
      ];
      const mockSessionResult = [{ wish_id: "123", session_id: "session456" }];
      const mockSupportersResult = [
        { wish_id: "123", session_id: null, user_id: 1 },
        { wish_id: "123", session_id: "session789", user_id: null }
      ];

      // Mock the three raw queries used in optimized version
      mockQueryExecutor.raw
        .mockResolvedValueOnce({ rows: mockMainResult })    // Main JOIN query
        .mockResolvedValueOnce({ rows: mockSessionResult }) // Sessions batch query
        .mockResolvedValueOnce({ rows: mockSupportersResult }); // Supporters batch query
=======
      const mockMainResult = {
        rows: [
          {
            id: "123",
            name: "Test User",
            wish: "Test wish",
            created_at: new Date("2025-01-01"),
            user_id: 1,
            support_count: 2,
            is_supported_by_viewer: 1
          }
        ]
      };

      const mockSessionResult = { rows: [] }; // No sessions needed for user wishes
      const mockSupportersResult = { rows: [] }; // No supporters for simplicity

      // Mock the optimized raw queries in order: main, sessions, supporters
      mockQueryExecutor.raw
        .mockResolvedValueOnce(mockMainResult)    // Main JOIN query
        .mockResolvedValueOnce(mockSessionResult) // Sessions batch query
        .mockResolvedValueOnce(mockSupportersResult); // Supporters batch query
>>>>>>> 69bf1756

      const result = await repository.findLatestWithSupportStatus(10, 0, undefined, userId);

      expect(result).toHaveLength(1);
      expect(result[0].isSupported).toBe(true);
      expect(result[0].supporters.size).toBe(2);
      expect(result[0].supporters.has('user_1')).toBe(true);
      expect(result[0].supporters.has('session_session789')).toBe(true);
    });

    it("should return wishes with support status for session user", async () => {
      const sessionId = SessionId.fromString("session123");
<<<<<<< HEAD
      const mockMainResult = [
        {
          id: "123",
          name: null,
          wish: "Anonymous wish",
          created_at: new Date("2025-01-01"),
          user_id: null,
          support_count: 1,
          is_supported_by_viewer: false
        }
      ];
      const mockSessionResult = [{ wish_id: "123", session_id: "session456" }];
      const mockSupportersResult = [
        { wish_id: "123", session_id: "session789", user_id: null }
      ];

      // Mock the three raw queries used in optimized version
      mockQueryExecutor.raw
        .mockResolvedValueOnce({ rows: mockMainResult })    // Main JOIN query
        .mockResolvedValueOnce({ rows: mockSessionResult }) // Sessions batch query
        .mockResolvedValueOnce({ rows: mockSupportersResult }); // Supporters batch query
=======
      const mockMainResult = {
        rows: [
          {
            id: "123",
            name: null,
            wish: "Anonymous wish",
            created_at: new Date("2025-01-01"),
            user_id: null,
            support_count: 1,
            is_supported_by_viewer: 0
          }
        ]
      };

      const mockSessionResult = { 
        rows: [{ wish_id: "123", session_id: "session456" }] 
      }; // Session for anonymous wish
      const mockSupportersResult = { rows: [] }; // No supporters

      // Mock the optimized raw queries in order: main, sessions, supporters
      mockQueryExecutor.raw
        .mockResolvedValueOnce(mockMainResult)    // Main JOIN query
        .mockResolvedValueOnce(mockSessionResult) // Sessions batch query
        .mockResolvedValueOnce(mockSupportersResult); // Supporters batch query
>>>>>>> 69bf1756

      const result = await repository.findLatestWithSupportStatus(10, 0, sessionId);

      expect(result).toHaveLength(1);
      expect(result[0].isSupported).toBe(false);
      expect(result[0].supporters.size).toBe(1);
      expect(result[0].supporters.has('session_session789')).toBe(true);
    });

    it("should handle empty results from optimized query", async () => {
      // Mock empty main result
      mockQueryExecutor.raw
        .mockResolvedValueOnce({ rows: [] }); // Empty main query

      const result = await repository.findLatestWithSupportStatus(10, 0);

      expect(result).toHaveLength(0);
      expect(mockQueryExecutor.raw).toHaveBeenCalledTimes(1); // Should not call other queries
    });

    it("should handle wishes with fallback session IDs", async () => {
      const mockMainResult = [
        {
          id: "123",
          name: null,
          wish: "Anonymous wish",
          created_at: new Date("2025-01-01"),
          user_id: null,
          support_count: 0,
          is_supported_by_viewer: false
        }
      ];
      const mockSessionResult: any[] = []; // No session found, should use fallback
      const mockSupportersResult: any[] = [];

      mockQueryExecutor.raw
        .mockResolvedValueOnce({ rows: mockMainResult })
        .mockResolvedValueOnce({ rows: mockSessionResult })
        .mockResolvedValueOnce({ rows: mockSupportersResult });

      const result = await repository.findLatestWithSupportStatus(10, 0);

      expect(result).toHaveLength(1);
      expect(result[0].authorId.value).toBe('fallback_123');
      expect(result[0].authorId.type).toBe('session');
    });
  });

  describe("save performance tracking", () => {
    it("should log warning for slow save operations", async () => {
      const wish = Wish.create({
        id: WishId.fromString("123"),
        content: WishContent.fromString("Test wish"),
        authorId: UserId.fromNumber(1),
        name: "Test User"
      });

      // Mock slow upsert operation
      mockQueryExecutor.upsert.mockImplementation(async () => {
        await new Promise(resolve => setTimeout(resolve, 150)); // Simulate 150ms delay
        return { rows: [], rowCount: 1 };
      });

      const consoleWarnSpy = jest.spyOn(console, 'warn').mockImplementation();

      await repository.save(wish, 1);

      consoleWarnSpy.mockRestore();
    });

    it("should save wish with null name", async () => {
      const wish = Wish.create({
        id: WishId.fromString("123"),
        content: WishContent.fromString("Test wish"),
        authorId: SessionId.fromString("session123")
      });

      mockQueryExecutor.upsert.mockResolvedValue({ rows: [], rowCount: 1 });

      await repository.save(wish);

      expect(mockQueryExecutor.upsert).toHaveBeenCalledWith(
        'wishes',
        expect.objectContaining({
          name: null,
          user_id: null
        }),
        ['id']
      );
    });
  });

  describe("mapRowToWish", () => {
    it("should handle session-based wishes with fallback session ID", async () => {
      const mockRow = {
        id: "wish-123",
        name: null,
        wish: "Anonymous wish",
        created_at: new Date("2025-01-01"),
        user_id: null,
        support_count: 0,
      };

      // Mock empty session result (fallback case)
      mockQueryExecutor.select
        .mockResolvedValueOnce({ rows: [mockRow] })     // Main query
        .mockResolvedValueOnce({ rows: [] })            // Empty session query (triggers fallback)
        .mockResolvedValueOnce({ rows: [] });           // Supporters query

      const result = await repository.findById(WishId.fromString("wish-123"));

      expect(result).toBeDefined();
      expect(result!.authorId.type).toBe('session');
    });

    it("should handle wishes with supporters", async () => {
      const mockRow = {
        id: "wish-123",
        name: "Test User",
        wish: "Test wish",
        created_at: new Date("2025-01-01"),
        user_id: 1,
        support_count: 2,
      };

      const mockSupporters = [
        { session_id: null, user_id: 1 },
        { session_id: "session123", user_id: null }
      ];

      mockQueryExecutor.select
        .mockResolvedValueOnce({ rows: [mockRow] })      // Main query
        .mockResolvedValueOnce({ rows: mockSupporters }); // Supporters query

      const result = await repository.findById(WishId.fromString("wish-123"));

      expect(result).toBeDefined();
      expect(result!.supporters.size).toBe(2);
      expect(result!.supporters.has('user_1')).toBe(true);
      expect(result!.supporters.has('session_session123')).toBe(true);
    });
  });

  describe("parseDate", () => {
    it("should handle string dates", async () => {
      const mockRow = {
        id: "wish-123",
        name: "Test User",
        wish: "Test wish",
        created_at: "2025-01-01T12:00:00Z",
        user_id: 1,
        support_count: 0,
      };

      mockQueryExecutor.select
        .mockResolvedValueOnce({ rows: [mockRow] })  // Main query
        .mockResolvedValueOnce({ rows: [] });        // Supporters query

      const result = await repository.findById(WishId.fromString("wish-123"));

      expect(result).toBeDefined();
      expect(result!.createdAt).toBeInstanceOf(Date);
    });

    it("should handle Date objects", async () => {
      const mockRow = {
        id: "wish-123",
        name: "Test User",
        wish: "Test wish",
        created_at: new Date("2025-01-01"),
        user_id: 1,
        support_count: 0,
      };

      mockQueryExecutor.select
        .mockResolvedValueOnce({ rows: [mockRow] })  // Main query
        .mockResolvedValueOnce({ rows: [] });        // Supporters query

      const result = await repository.findById(WishId.fromString("wish-123"));

      expect(result).toBeDefined();
      expect(result!.createdAt).toBeInstanceOf(Date);
    });

    it("should handle invalid date values", async () => {
      const mockRow = {
        id: "wish-123",
        name: "Test User",
        wish: "Test wish",
        created_at: null,
        user_id: 1,
        support_count: 0,
      };

      mockQueryExecutor.select
        .mockResolvedValueOnce({ rows: [mockRow] })  // Main query
        .mockResolvedValueOnce({ rows: [] });        // Supporters query

      const result = await repository.findById(WishId.fromString("wish-123"));

      expect(result).toBeDefined();
      expect(result!.createdAt).toBeInstanceOf(Date);
    });
  });

  describe("findBySessionId edge cases", () => {
    it("should return null when session not found", async () => {
      const sessionId = SessionId.fromString("nonexistent");
      
      mockQueryExecutor.selectWithJoin.mockResolvedValue({ rows: [] });

      const result = await repository.findBySessionId(sessionId);

      expect(result).toBeNull();
    });
  });
});<|MERGE_RESOLUTION|>--- conflicted
+++ resolved
@@ -1,739 +1,514 @@
-import { DatabaseWishRepositoryAdapter } from "../../../../src/adapters/secondary/DatabaseWishRepositoryAdapter";
-import { Wish } from "../../../../src/domain/entities/Wish";
-import { WishId } from "../../../../src/domain/value-objects/WishId";
-import { WishContent } from "../../../../src/domain/value-objects/WishContent";
-import { UserId } from "../../../../src/domain/value-objects/UserId";
-import { SessionId } from "../../../../src/domain/value-objects/SessionId";
-import { SupportCount } from "../../../../src/domain/value-objects/SupportCount";
-import { QueryExecutor } from "../../../../src/infrastructure/db/query/QueryExecutor";
-
-// Mock the Logger
-jest.mock("../../../../src/utils/Logger");
-
-// QueryExecutorをモック
-const mockQueryExecutor: jest.Mocked<QueryExecutor> = {
-  insert: jest.fn(),
-  select: jest.fn(),
-  update: jest.fn(),
-  delete: jest.fn(),
-  upsert: jest.fn(),
-  selectWithJoin: jest.fn(),
-  incrementSupportCount: jest.fn(),
-  decrementSupportCount: jest.fn(),
-  updateSupportCount: jest.fn(),
-  raw: jest.fn(),
-};
-
-describe("DatabaseWishRepositoryAdapter", () => {
-  let repository: DatabaseWishRepositoryAdapter;
-
-  beforeEach(() => {
-    jest.clearAllMocks();
-    repository = new DatabaseWishRepositoryAdapter(mockQueryExecutor);
-  });
-
-  describe("save", () => {
-    it("should save a wish to the database", async () => {
-      const wish = Wish.create({
-        id: WishId.fromString("123"),
-        content: WishContent.fromString("テストの願い事"),
-        authorId: UserId.fromNumber(1),
-        name: "テスト太郎"
+import { Wish } from "../../domain/entities/Wish";
+import { WishId } from "../../domain/value-objects/WishId";
+import { WishContent } from "../../domain/value-objects/WishContent";
+import { UserId } from "../../domain/value-objects/UserId";
+import { SessionId } from "../../domain/value-objects/SessionId";
+import { SupportCount } from "../../domain/value-objects/SupportCount";
+import { WishRepository } from "../../ports/output/WishRepository";
+import { QueryExecutor } from "../../infrastructure/db/query/QueryExecutor";
+import { Logger } from "../../utils/Logger";
+import { DatabaseRow } from "../../infrastructure/db/DatabaseConnection";
+
+interface WishRow extends DatabaseRow {
+  id: string;
+  name: string | null;
+  wish: string;
+  created_at: string | Date;
+  user_id: number | null;
+  support_count: number;
+  is_supported?: boolean;
+}
+
+export class DatabaseWishRepositoryAdapter implements WishRepository {
+  constructor(private queryExecutor: QueryExecutor) {}
+
+  async save(wish: Wish, userId?: number): Promise<void> {
+    const startTime = Date.now();
+    try {
+      const wishData = {
+        id: wish.id,
+        name: wish.name || null,
+        wish: wish.wish,
+        created_at: wish.createdAt ? wish.createdAt.toISOString() : new Date().toISOString(),
+        user_id: userId || null,
+        support_count: wish.supportCount,
+      };
+      
+      // Debug logging for SQLite
+      Logger.debug('[REPO] Saving wish data:', {
+        id: wishData.id,
+        name: wishData.name,
+        wish: wishData.wish?.substring(0, 50),
+        created_at: wishData.created_at,
+        created_at_type: typeof wishData.created_at,
+        user_id: wishData.user_id,
+        support_count: wishData.support_count
       });
-
-      mockQueryExecutor.upsert.mockResolvedValue({ rows: [], rowCount: 1 });
-
-      await repository.save(wish, 1);
-
-      expect(mockQueryExecutor.upsert).toHaveBeenCalledWith(
-        'wishes',
-        {
-          id: "123",
-          name: "テスト太郎",
-          wish: "テストの願い事",
-          created_at: expect.any(String),
-          user_id: 1,
-          support_count: 0,
-        },
-        ['id']
-      );
-    });
-
-    it("should handle save errors gracefully", async () => {
-      const wish = Wish.create({
-        id: WishId.fromString("123"),
-        content: WishContent.fromString("テストの願い事"),
-        authorId: UserId.fromNumber(1),
-        name: "テスト太郎"
+      
+      await this.queryExecutor.upsert('wishes', wishData, ['id']);
+      
+      const duration = Date.now() - startTime;
+      if (duration > 100) {
+        Logger.warn(`Slow save operation: ${duration}ms`);
+      }
+    } catch (error) {
+      Logger.error('Error saving wish', error as Error);
+      throw error;
+    }
+  }
+
+  async findById(id: WishId): Promise<Wish | null> {
+    const result = await this.queryExecutor.select('wishes', {
+      where: { id: id.value }
+    });
+
+    if (result.rows.length === 0) {
+      return null;
+    }
+
+    const row = this.mapDatabaseRowToWishRow(result.rows[0]);
+    return await this.mapRowToWish(row);
+  }
+
+  private mapDatabaseRowToWishRow(row: DatabaseRow): WishRow {
+    return {
+      id: row.id as string,
+      name: row.name as string | null,
+      wish: row.wish as string,
+      created_at: row.created_at as string | Date,
+      user_id: row.user_id as number | null,
+      support_count: row.support_count as number,
+      is_supported: row.is_supported as boolean | undefined
+    };
+  }
+
+  async findByUserId(userId: UserId): Promise<Wish | null> {
+    const result = await this.queryExecutor.select('wishes', {
+      where: { user_id: userId.value },
+      orderBy: [{ column: 'created_at', direction: 'DESC' }],
+      limit: 1
+    });
+    if (result.rows.length === 0) return null;
+    return await this.mapRowToWish(this.mapDatabaseRowToWishRow(result.rows[0]));
+  }
+
+  async findBySessionId(sessionId: SessionId): Promise<Wish | null> {
+    const result = await this.queryExecutor.selectWithJoin({
+      mainTable: 'wishes',
+      joins: [
+        { table: 'sessions', on: 'wishes.id = sessions.wish_id', type: 'INNER' }
+      ],
+      select: ['wishes.*'],
+      where: { 'sessions.session_id': sessionId.value }
+    });
+
+    if (result.rows.length === 0) {
+      return null;
+    }
+
+    const row = this.mapDatabaseRowToWishRow(result.rows[0]);
+    return await this.mapRowToWish(row);
+  }
+
+  async findLatest(limit: number, offset: number = 0): Promise<Wish[]> {
+    const result = await this.queryExecutor.select('wishes', {
+      orderBy: [{ column: 'created_at', direction: 'DESC' }],
+      limit,
+      offset
+    });
+
+    return Promise.all(result.rows.map(async (row) => await this.mapRowToWish(this.mapDatabaseRowToWishRow(row))));
+  }
+
+  async findLatestWithSupportStatus(
+    limit: number,
+    offset: number = 0,
+    sessionId?: SessionId,
+    userId?: UserId
+  ): Promise<Wish[]> {
+    // Use optimized batch loading for better performance
+    return this.findLatestWithSupportStatusOptimized(limit, offset, sessionId, userId);
+  }
+
+  private async findLatestWithSupportStatusOptimized(
+    limit: number,
+    offset: number = 0,
+    sessionId?: SessionId,
+    userId?: UserId
+  ): Promise<Wish[]> {
+    // Main query with LEFT JOIN to get support status in single query
+    const viewerSessionId = sessionId?.value;
+    const viewerUserId = userId?.value;
+
+    const mainQuery = `
+      SELECT 
+        w.id, 
+        w.name, 
+        w.wish, 
+        w.created_at, 
+        w.user_id, 
+        w.support_count,
+        CASE 
+          WHEN vs.wish_id IS NOT NULL THEN true 
+          ELSE false 
+        END as is_supported_by_viewer
+      FROM wishes w
+      LEFT JOIN supports vs ON (
+        w.id = vs.wish_id AND (
+          ($1::text IS NOT NULL AND vs.session_id = $1) OR 
+          ($2::integer IS NOT NULL AND vs.user_id = $2)
+        )
+      )
+      ORDER BY w.created_at DESC
+      LIMIT $3 OFFSET $4
+    `;
+
+    const mainResult = await this.queryExecutor.raw(mainQuery, [
+      viewerSessionId || null,
+      viewerUserId || null,
+      limit,
+      offset
+    ]);
+
+    if (mainResult.rows.length === 0) {
+      return [];
+    }
+
+    const wishIds = mainResult.rows.map((row: any) => row.id);
+
+    // Batch query for sessions (for anonymous wishes)
+    // Convert array to PostgreSQL array format or use IN clause
+    const wishIdPlaceholders = wishIds.map((_, index) => `$${index + 1}`).join(', ');
+    const sessionQuery = `
+      SELECT wish_id, session_id 
+      FROM sessions 
+      WHERE wish_id IN (${wishIdPlaceholders})
+    `;
+
+    const sessionResult = await this.queryExecutor.raw(sessionQuery, wishIds);
+
+    // Batch query for all supporters
+    const supportersQuery = `
+      SELECT wish_id, session_id, user_id 
+      FROM supports 
+      WHERE wish_id IN (${wishIdPlaceholders})
+    `;
+
+    const supportersResult = await this.queryExecutor.raw(supportersQuery, wishIds);
+
+    // Map results to Wish objects
+    return this.mapOptimizedResultsToWishes(
+      mainResult.rows,
+      sessionResult.rows,
+      supportersResult.rows
+    );
+  }
+
+  private mapOptimizedResultsToWishes(
+    mainRows: any[],
+    sessionRows: any[],
+    supporterRows: any[]
+  ): Wish[] {
+    const sessionMap = new Map<string, string>();
+    sessionRows.forEach((row: any) => {
+      sessionMap.set(row.wish_id, row.session_id);
+    });
+
+    const supportersMap = new Map<string, Set<string>>();
+    supporterRows.forEach((row: any) => {
+      const wishId = row.wish_id;
+      if (!supportersMap.has(wishId)) {
+        supportersMap.set(wishId, new Set());
+      }
+      
+      const supporters = supportersMap.get(wishId)!;
+      if (row.user_id) {
+        supporters.add(`user_${row.user_id}`);
+      } else if (row.session_id) {
+        supporters.add(`session_${row.session_id}`);
+      }
+    });
+
+    return mainRows.map((row: any) => {
+      let authorId: UserId | SessionId;
+      
+      if (row.user_id) {
+        authorId = UserId.fromNumber(row.user_id);
+      } else {
+        const sessionId = sessionMap.get(row.id) || `fallback_${row.id}`;
+        authorId = SessionId.fromString(sessionId);
+      }
+
+      const supporters = supportersMap.get(row.id) || new Set<string>();
+
+      return Wish.fromRepository({
+        id: WishId.fromString(row.id || 'unknown'),
+        content: WishContent.fromString(row.wish || ''),
+        authorId,
+        name: row.name || undefined,
+        supportCount: SupportCount.fromNumber(row.support_count || 0),
+        supporters,
+        createdAt: this.parseDate(row.created_at),
+        isSupported: row.is_supported_by_viewer || false
       });
-
-      const error = new Error("Database error");
-      mockQueryExecutor.upsert.mockRejectedValue(error);
-
-      await expect(repository.save(wish, 1)).rejects.toThrow("Database error");
-    });
-  });
-
-  describe("findById", () => {
-    it("should return a wish when found", async () => {
-      const wishId = WishId.fromString("123");
-      const mockRow = {
-        id: "123",
-        name: "テスト太郎",
-        wish: "テストの願い事",
-        created_at: new Date("2025-01-01"),
-        user_id: 1,
-        support_count: 5,
-      };
-
-      // Mock both select calls (main query and supporters query)
-      mockQueryExecutor.select
-        .mockResolvedValueOnce({ rows: [mockRow] })  // Main wish query
-        .mockResolvedValueOnce({ rows: [] });        // Supporters query
-
-      const result = await repository.findById(wishId);
-
-      expect(result).toBeDefined();
-      expect(result!.id).toBe("123");
-      expect(result!.name).toBe("テスト太郎");
-      expect(result!.wish).toBe("テストの願い事");
-      expect(result!.supportCount).toBe(5);
-
-      expect(mockQueryExecutor.select).toHaveBeenCalledWith('wishes', {
-        where: { id: "123" }
-      });
-    });
-
-    it("should return null when wish is not found", async () => {
-      const wishId = WishId.fromString("nonexistent");
-      mockQueryExecutor.select.mockResolvedValue({ rows: [] });
-
-      const result = await repository.findById(wishId);
-
-      expect(result).toBeNull();
-    });
-  });
-
-  describe("findByUserId", () => {
-    it("should return a wish for the user", async () => {
-      const userId = UserId.fromNumber(1);
-      const mockRow = {
-        id: "123",
-        name: "テスト太郎",
-        wish: "ユーザーの願い事",
-        created_at: new Date("2025-01-01"),
-        user_id: 1,
-        support_count: 3,
-      };
-
-      mockQueryExecutor.select
-        .mockResolvedValueOnce({ rows: [mockRow] })  // Main query
-        .mockResolvedValueOnce({ rows: [] });        // Supporters query
-
-      const result = await repository.findByUserId(userId);
-
-      expect(result).toBeDefined();
-      expect(result!.id).toBe("123");
-      expect(result!.name).toBe("テスト太郎");
-
-      expect(mockQueryExecutor.select).toHaveBeenCalledWith('wishes', {
-        where: { user_id: 1 },
-        orderBy: [{ column: 'created_at', direction: 'DESC' }],
-        limit: 1
-      });
-    });
-
-    it("should return null when no wish found for user", async () => {
-      const userId = UserId.fromNumber(999);
-      mockQueryExecutor.select.mockResolvedValue({ rows: [] });
-
-      const result = await repository.findByUserId(userId);
-
-      expect(result).toBeNull();
-    });
-  });
-
-  describe("findBySessionId", () => {
-    it("should return a wish for the session", async () => {
-      const sessionId = SessionId.fromString("session123");
-      const mockRow = {
-        id: "123",
-        name: null,
-        wish: "セッションの願い事",
-        created_at: new Date("2025-01-01"),
-        user_id: null,
-        support_count: 2,
-      };
-
-      mockQueryExecutor.selectWithJoin
-        .mockResolvedValueOnce({ rows: [mockRow] });  // Main query
-
-      mockQueryExecutor.select
-        .mockResolvedValueOnce({ rows: [{ session_id: "session123" }] })  // Session query
-        .mockResolvedValueOnce({ rows: [] });  // Supporters query
-
-      const result = await repository.findBySessionId(sessionId);
-
-      expect(result).toBeDefined();
-      expect(result!.id).toBe("123");
-      expect(result!.wish).toBe("セッションの願い事");
-
-      expect(mockQueryExecutor.selectWithJoin).toHaveBeenCalledWith({
-        mainTable: 'wishes',
-        joins: [
-          { table: 'sessions', on: 'wishes.id = sessions.wish_id', type: 'INNER' }
-        ],
-        select: ['wishes.*'],
-        where: { 'sessions.session_id': "session123" }
-      });
-    });
-  });
-
-  describe("findLatest", () => {
-    it("should return latest wishes", async () => {
-      const mockRows = [
-        {
-          id: "123",
-          name: "テスト太郎",
-          wish: "最新の願い事",
-          created_at: new Date("2025-01-02"),
-          user_id: 1,
-          support_count: 1,
-        },
-        {
-          id: "124",
-          name: "テスト花子",
-          wish: "2番目の願い事",
-          created_at: new Date("2025-01-01"),
-          user_id: 2,
-          support_count: 0,
-        },
-      ];
-
-      mockQueryExecutor.select
-        .mockResolvedValueOnce({ rows: mockRows })  // Main query
-        .mockResolvedValue({ rows: [] });  // Supporters queries
-
-      const result = await repository.findLatest(2, 0);
-
-      expect(result).toHaveLength(2);
-      expect(result[0].id).toBe("123");
-      expect(result[1].id).toBe("124");
-
-      expect(mockQueryExecutor.select).toHaveBeenCalledWith('wishes', {
-        orderBy: [{ column: 'created_at', direction: 'DESC' }],
-        limit: 2,
-        offset: 0
-      });
-    });
-  });
-
-  describe("addSupport", () => {
-    it("should add support for a wish", async () => {
-      const wishId = WishId.fromString("123");
-      const sessionId = SessionId.fromString("session123");
-
-      // Mock hasSupported to return false (not already supported)
-      mockQueryExecutor.select.mockResolvedValueOnce({ rows: [] });
-      
-      // Mock insert and updateSupportCount
-      mockQueryExecutor.insert.mockResolvedValue({ rows: [], rowCount: 1 });
-      mockQueryExecutor.updateSupportCount.mockResolvedValue({ rows: [], rowCount: 1 });
-
-      await repository.addSupport(wishId, sessionId);
-
-      expect(mockQueryExecutor.insert).toHaveBeenCalledWith('supports', {
-        wish_id: "123",
-        session_id: "session123",
-        user_id: null,
-        created_at: expect.any(String)
-      });
-
-      expect(mockQueryExecutor.updateSupportCount).toHaveBeenCalledWith("123");
-    });
-
-    it("should add support for a logged-in user", async () => {
-      const wishId = WishId.fromString("123");
-      const userId = UserId.fromNumber(1);
-
-      // Mock hasSupported to return false (not already supported)
-      mockQueryExecutor.select.mockResolvedValueOnce({ rows: [] });
-      
-      // Mock insert and updateSupportCount
-      mockQueryExecutor.insert.mockResolvedValue({ rows: [], rowCount: 1 });
-      mockQueryExecutor.updateSupportCount.mockResolvedValue({ rows: [], rowCount: 1 });
-
-      await repository.addSupport(wishId, undefined, userId);
-
-      expect(mockQueryExecutor.insert).toHaveBeenCalledWith('supports', {
-        wish_id: "123",
-        session_id: null,
-        user_id: 1,
-        created_at: expect.any(String)
-      });
-
-      expect(mockQueryExecutor.updateSupportCount).toHaveBeenCalledWith("123");
-    });
-
-    it("should skip if already supported", async () => {
-      const wishId = WishId.fromString("123");
-      const sessionId = SessionId.fromString("session123");
-
-      // Mock hasSupported to return true (already supported)
-      mockQueryExecutor.select.mockResolvedValue({ rows: [{ id: 1 }] });
-
-      await repository.addSupport(wishId, sessionId);
-
-      // Should not call insert or update
-      expect(mockQueryExecutor.insert).not.toHaveBeenCalled();
-      expect(mockQueryExecutor.updateSupportCount).not.toHaveBeenCalled();
-    });
-
-    it("should handle duplicate key errors gracefully", async () => {
-      const wishId = WishId.fromString("123");
-      const sessionId = SessionId.fromString("session123");
-
-      // Mock hasSupported to return false
-      mockQueryExecutor.select.mockResolvedValueOnce({ rows: [] });
-      
-      // Mock insert to throw duplicate key error
-      const duplicateError = new Error("duplicate key violation");
-      mockQueryExecutor.insert.mockRejectedValue(duplicateError);
-
-      await expect(repository.addSupport(wishId, sessionId)).resolves.not.toThrow();
-    });
-
-    it("should throw non-duplicate errors", async () => {
-      const wishId = WishId.fromString("123");
-      const sessionId = SessionId.fromString("session123");
-
-      // Mock hasSupported to return false
-      mockQueryExecutor.select.mockResolvedValueOnce({ rows: [] });
-      
-      // Mock insert to throw generic error
-      const error = new Error("database connection failed");
-      mockQueryExecutor.insert.mockRejectedValue(error);
-
-      await expect(repository.addSupport(wishId, sessionId)).rejects.toThrow("database connection failed");
-    });
-  });
-
-  describe("removeSupport", () => {
-    it("should remove support by session ID", async () => {
-      const wishId = WishId.fromString("123");
-      const sessionId = SessionId.fromString("session123");
-
-      mockQueryExecutor.delete.mockResolvedValue({ rows: [], rowCount: 1 });
-      mockQueryExecutor.updateSupportCount.mockResolvedValue({ rows: [], rowCount: 1 });
-
-      await repository.removeSupport(wishId, sessionId);
-
-      expect(mockQueryExecutor.delete).toHaveBeenCalledWith('supports', {
-        wish_id: "123",
-        session_id: "session123"
-      });
-
-      expect(mockQueryExecutor.updateSupportCount).toHaveBeenCalledWith("123");
-    });
-
-    it("should remove support by user ID", async () => {
-      const wishId = WishId.fromString("123");
-      const userId = UserId.fromNumber(1);
-
-      mockQueryExecutor.delete.mockResolvedValue({ rows: [], rowCount: 1 });
-      mockQueryExecutor.updateSupportCount.mockResolvedValue({ rows: [], rowCount: 1 });
-
-      await repository.removeSupport(wishId, undefined, userId);
-
-      expect(mockQueryExecutor.delete).toHaveBeenCalledWith('supports', {
-        wish_id: "123",
-        user_id: 1
-      });
-    });
-
-    it("should handle when neither userId nor sessionId provided", async () => {
-      const wishId = WishId.fromString("123");
-
-      await repository.removeSupport(wishId);
-
-      expect(mockQueryExecutor.delete).not.toHaveBeenCalled();
-      expect(mockQueryExecutor.updateSupportCount).not.toHaveBeenCalled();
-    });
-  });
-
-  describe("hasSupported", () => {
-    it("should return true if user has supported", async () => {
-      const wishId = WishId.fromString("123");
-      const userId = UserId.fromNumber(1);
-
-      mockQueryExecutor.select.mockResolvedValue({ rows: [{ id: 1 }] });
-
-      const result = await repository.hasSupported(wishId, undefined, userId);
-
-      expect(result).toBe(true);
-      expect(mockQueryExecutor.select).toHaveBeenCalledWith('supports', {
+    });
+  }
+
+  private async fetchLatestWishRows(limit: number, offset: number): Promise<WishRow[]> {
+    const result = await this.queryExecutor.select('wishes', {
+      orderBy: [{ column: 'created_at', direction: 'DESC' }],
+      limit,
+      offset
+    });
+    return result.rows.map(row => this.mapDatabaseRowToWishRow(row));
+  }
+
+  private async mapRowsToWishesWithSupportStatus(
+    rows: WishRow[],
+    sessionId?: SessionId,
+    userId?: UserId
+  ): Promise<Wish[]> {
+    return Promise.all(
+      rows.map(row => this.mapRowToWishWithSupportStatus(row, sessionId, userId))
+    );
+  }
+
+  private async mapRowToWishWithSupportStatus(
+    row: WishRow,
+    sessionId?: SessionId,
+    userId?: UserId
+  ): Promise<Wish> {
+    const wish = await this.mapRowToWish(row);
+    const isSupported = await this.hasSupported(
+      WishId.fromString(wish.id),
+      sessionId,
+      userId
+    );
+
+    return Wish.fromRepository({
+      id: WishId.fromString(wish.id),
+      content: WishContent.fromString(wish.wish),
+      authorId: wish.authorId,
+      name: wish.name,
+      supportCount: SupportCount.fromNumber(wish.supportCount),
+      supporters: new Set(wish.supporters),
+      createdAt: wish.createdAt,
+      updatedAt: wish.updatedAt,
+      isSupported: isSupported
+    });
+  }
+
+  async addSupport(wishId: WishId, sessionId?: SessionId, userId?: UserId): Promise<void> {
+    this.logSupportOperation('Adding support', wishId, sessionId, userId);
+
+    if (await this.isAlreadySupported(wishId, sessionId, userId)) {
+      return;
+    }
+
+    try {
+      await this.insertSupportRecord(wishId, sessionId, userId);
+      await this.updateSupportCount(wishId);
+    } catch (error) {
+      this.handleSupportError(error, wishId, 'adding');
+    }
+  }
+
+  private logSupportOperation(
+    operation: string,
+    wishId: WishId,
+    sessionId?: SessionId,
+    userId?: UserId
+  ): void {
+    Logger.debug(`[REPO] ${operation}`, {
+      wishId: wishId.value,
+      sessionId: sessionId?.value,
+      userId: userId?.value
+    });
+  }
+
+  private async isAlreadySupported(
+    wishId: WishId,
+    sessionId?: SessionId,
+    userId?: UserId
+  ): Promise<boolean> {
+    const alreadySupported = await this.hasSupported(wishId, sessionId, userId);
+    if (alreadySupported) {
+      Logger.warn('[REPO] Support already exists, skipping', { wishId: wishId.value });
+      return true;
+    }
+    return false;
+  }
+
+  private async insertSupportRecord(
+    wishId: WishId,
+    sessionId?: SessionId,
+    userId?: UserId
+  ): Promise<void> {
+    const result = await this.queryExecutor.insert('supports', {
+      wish_id: wishId.value,
+      session_id: userId ? null : (sessionId?.value ?? null),
+      user_id: userId?.value ?? null,
+      created_at: new Date().toISOString()
+    });
+
+    Logger.debug('[REPO] Support inserted', {
+      wishId: wishId.value,
+      rowsAffected: result.rowCount
+    });
+  }
+
+  private async updateSupportCount(wishId: WishId): Promise<void> {
+    const updateResult = await this.queryExecutor.updateSupportCount(wishId.value);
+    Logger.debug('[REPO] Support count updated', {
+      wishId: wishId.value,
+      rowsUpdated: updateResult.rowCount
+    });
+  }
+
+  private handleSupportError(error: unknown, wishId: WishId, operation: string): void {
+    Logger.error(`[REPO] Error ${operation} support for wish ${wishId.value}`, error as Error);
+    
+    if (error instanceof Error && error.message.includes('duplicate key')) {
+      Logger.debug('[REPO] Duplicate key error ignored', { wishId: wishId.value });
+      return;
+    }
+    throw error;
+  }
+
+  async removeSupport(wishId: WishId, sessionId?: SessionId, userId?: UserId): Promise<void> {
+    this.logSupportOperation('Removing support', wishId, sessionId, userId);
+
+    const result = await this.deleteSupportRecord(wishId, sessionId, userId);
+    if (result) {
+      await this.updateSupportCount(wishId);
+    }
+  }
+
+  private async deleteSupportRecord(
+    wishId: WishId,
+    sessionId?: SessionId,
+    userId?: UserId
+  ): Promise<boolean> {
+    if (!userId && !sessionId) {
+      Logger.warn('[REPO] removeSupport called without userId or sessionId', { wishId: wishId.value });
+      return false;
+    }
+
+    const result = userId
+      ? await this.queryExecutor.delete('supports', {
+          wish_id: wishId.value,
+          user_id: userId.value
+        })
+      : await this.queryExecutor.delete('supports', {
+          wish_id: wishId.value,
+          session_id: sessionId!.value
+        });
+
+    Logger.debug('[REPO] Support removed', {
+      wishId: wishId.value,
+      rowsDeleted: result.rowCount,
+      queryType: userId ? 'user' : 'session'
+    });
+
+    return (result.rowCount ?? 0) > 0;
+  }
+
+  async hasSupported(wishId: WishId, sessionId?: SessionId, userId?: UserId): Promise<boolean> {
+    let result;
+
+    if (userId) {
+      // Check by user ID (for logged-in users)
+      result = await this.queryExecutor.select('supports', {
         columns: ['1'],
         where: {
-          wish_id: "123",
-          user_id: 1
+          wish_id: wishId.value,
+          user_id: userId.value
         },
         limit: 1
       });
-    });
-
-    it("should return false if session has not supported", async () => {
-      const wishId = WishId.fromString("123");
-      const sessionId = SessionId.fromString("session123");
-
-      mockQueryExecutor.select.mockResolvedValue({ rows: [] });
-
-      const result = await repository.hasSupported(wishId, sessionId);
-
-      expect(result).toBe(false);
-      expect(mockQueryExecutor.select).toHaveBeenCalledWith('supports', {
+    } else if (sessionId) {
+      // Check by session ID (for anonymous users)
+      result = await this.queryExecutor.select('supports', {
         columns: ['1'],
         where: {
-          wish_id: "123",
-          session_id: "session123"
+          wish_id: wishId.value,
+          session_id: sessionId.value
         },
         limit: 1
       });
-    });
-
-    it("should return false if no identifier provided", async () => {
-      const wishId = WishId.fromString("123");
-
-      const result = await repository.hasSupported(wishId);
-
-      expect(result).toBe(false);
-      expect(mockQueryExecutor.select).not.toHaveBeenCalled();
-    });
-  });
-
-  describe("findLatestWithSupportStatus", () => {
-    it("should return wishes with support status for authenticated user", async () => {
-      const userId = UserId.fromNumber(1);
-<<<<<<< HEAD
-      const mockMainResult = [
-        {
-          id: "123",
-          name: "Test User",
-          wish: "Test wish",
-          created_at: new Date("2025-01-01"),
-          user_id: 1,
-          support_count: 2,
-          is_supported_by_viewer: true
-        }
-      ];
-      const mockSessionResult = [{ wish_id: "123", session_id: "session456" }];
-      const mockSupportersResult = [
-        { wish_id: "123", session_id: null, user_id: 1 },
-        { wish_id: "123", session_id: "session789", user_id: null }
-      ];
-
-      // Mock the three raw queries used in optimized version
-      mockQueryExecutor.raw
-        .mockResolvedValueOnce({ rows: mockMainResult })    // Main JOIN query
-        .mockResolvedValueOnce({ rows: mockSessionResult }) // Sessions batch query
-        .mockResolvedValueOnce({ rows: mockSupportersResult }); // Supporters batch query
-=======
-      const mockMainResult = {
-        rows: [
-          {
-            id: "123",
-            name: "Test User",
-            wish: "Test wish",
-            created_at: new Date("2025-01-01"),
-            user_id: 1,
-            support_count: 2,
-            is_supported_by_viewer: 1
-          }
-        ]
-      };
-
-      const mockSessionResult = { rows: [] }; // No sessions needed for user wishes
-      const mockSupportersResult = { rows: [] }; // No supporters for simplicity
-
-      // Mock the optimized raw queries in order: main, sessions, supporters
-      mockQueryExecutor.raw
-        .mockResolvedValueOnce(mockMainResult)    // Main JOIN query
-        .mockResolvedValueOnce(mockSessionResult) // Sessions batch query
-        .mockResolvedValueOnce(mockSupportersResult); // Supporters batch query
->>>>>>> 69bf1756
-
-      const result = await repository.findLatestWithSupportStatus(10, 0, undefined, userId);
-
-      expect(result).toHaveLength(1);
-      expect(result[0].isSupported).toBe(true);
-      expect(result[0].supporters.size).toBe(2);
-      expect(result[0].supporters.has('user_1')).toBe(true);
-      expect(result[0].supporters.has('session_session789')).toBe(true);
-    });
-
-    it("should return wishes with support status for session user", async () => {
-      const sessionId = SessionId.fromString("session123");
-<<<<<<< HEAD
-      const mockMainResult = [
-        {
-          id: "123",
-          name: null,
-          wish: "Anonymous wish",
-          created_at: new Date("2025-01-01"),
-          user_id: null,
-          support_count: 1,
-          is_supported_by_viewer: false
-        }
-      ];
-      const mockSessionResult = [{ wish_id: "123", session_id: "session456" }];
-      const mockSupportersResult = [
-        { wish_id: "123", session_id: "session789", user_id: null }
-      ];
-
-      // Mock the three raw queries used in optimized version
-      mockQueryExecutor.raw
-        .mockResolvedValueOnce({ rows: mockMainResult })    // Main JOIN query
-        .mockResolvedValueOnce({ rows: mockSessionResult }) // Sessions batch query
-        .mockResolvedValueOnce({ rows: mockSupportersResult }); // Supporters batch query
-=======
-      const mockMainResult = {
-        rows: [
-          {
-            id: "123",
-            name: null,
-            wish: "Anonymous wish",
-            created_at: new Date("2025-01-01"),
-            user_id: null,
-            support_count: 1,
-            is_supported_by_viewer: 0
-          }
-        ]
-      };
-
-      const mockSessionResult = { 
-        rows: [{ wish_id: "123", session_id: "session456" }] 
-      }; // Session for anonymous wish
-      const mockSupportersResult = { rows: [] }; // No supporters
-
-      // Mock the optimized raw queries in order: main, sessions, supporters
-      mockQueryExecutor.raw
-        .mockResolvedValueOnce(mockMainResult)    // Main JOIN query
-        .mockResolvedValueOnce(mockSessionResult) // Sessions batch query
-        .mockResolvedValueOnce(mockSupportersResult); // Supporters batch query
->>>>>>> 69bf1756
-
-      const result = await repository.findLatestWithSupportStatus(10, 0, sessionId);
-
-      expect(result).toHaveLength(1);
-      expect(result[0].isSupported).toBe(false);
-      expect(result[0].supporters.size).toBe(1);
-      expect(result[0].supporters.has('session_session789')).toBe(true);
-    });
-
-    it("should handle empty results from optimized query", async () => {
-      // Mock empty main result
-      mockQueryExecutor.raw
-        .mockResolvedValueOnce({ rows: [] }); // Empty main query
-
-      const result = await repository.findLatestWithSupportStatus(10, 0);
-
-      expect(result).toHaveLength(0);
-      expect(mockQueryExecutor.raw).toHaveBeenCalledTimes(1); // Should not call other queries
-    });
-
-    it("should handle wishes with fallback session IDs", async () => {
-      const mockMainResult = [
-        {
-          id: "123",
-          name: null,
-          wish: "Anonymous wish",
-          created_at: new Date("2025-01-01"),
-          user_id: null,
-          support_count: 0,
-          is_supported_by_viewer: false
-        }
-      ];
-      const mockSessionResult: any[] = []; // No session found, should use fallback
-      const mockSupportersResult: any[] = [];
-
-      mockQueryExecutor.raw
-        .mockResolvedValueOnce({ rows: mockMainResult })
-        .mockResolvedValueOnce({ rows: mockSessionResult })
-        .mockResolvedValueOnce({ rows: mockSupportersResult });
-
-      const result = await repository.findLatestWithSupportStatus(10, 0);
-
-      expect(result).toHaveLength(1);
-      expect(result[0].authorId.value).toBe('fallback_123');
-      expect(result[0].authorId.type).toBe('session');
-    });
-  });
-
-  describe("save performance tracking", () => {
-    it("should log warning for slow save operations", async () => {
-      const wish = Wish.create({
-        id: WishId.fromString("123"),
-        content: WishContent.fromString("Test wish"),
-        authorId: UserId.fromNumber(1),
-        name: "Test User"
+    } else {
+      // No identifier provided
+      Logger.warn('[REPO] hasSupported called without userId or sessionId', { wishId: wishId.value });
+      return false;
+    }
+    
+    const hasSupported = result.rows.length > 0;
+    
+    Logger.debug('[REPO] Checked support status', {
+      wishId: wishId.value,
+      sessionId: sessionId?.value,
+      userId: userId?.value,
+      hasSupported,
+      rowsFound: result.rows.length,
+      queryType: userId ? 'user' : 'session'
+    });
+
+    return hasSupported;
+  }
+
+  private async mapRowToWish(row: WishRow): Promise<Wish> {
+    // Get session ID from sessions table for anonymous users
+    let authorId: UserId | SessionId;
+    
+    if (row.user_id) {
+      authorId = UserId.fromNumber(row.user_id);
+    } else {
+      // Get actual session ID from sessions table
+      const sessionResult = await this.queryExecutor.select('sessions', {
+        columns: ['session_id'],
+        where: { wish_id: row.id },
+        limit: 1
       });
-
-      // Mock slow upsert operation
-      mockQueryExecutor.upsert.mockImplementation(async () => {
-        await new Promise(resolve => setTimeout(resolve, 150)); // Simulate 150ms delay
-        return { rows: [], rowCount: 1 };
-      });
-
-      const consoleWarnSpy = jest.spyOn(console, 'warn').mockImplementation();
-
-      await repository.save(wish, 1);
-
-      consoleWarnSpy.mockRestore();
-    });
-
-    it("should save wish with null name", async () => {
-      const wish = Wish.create({
-        id: WishId.fromString("123"),
-        content: WishContent.fromString("Test wish"),
-        authorId: SessionId.fromString("session123")
-      });
-
-      mockQueryExecutor.upsert.mockResolvedValue({ rows: [], rowCount: 1 });
-
-      await repository.save(wish);
-
-      expect(mockQueryExecutor.upsert).toHaveBeenCalledWith(
-        'wishes',
-        expect.objectContaining({
-          name: null,
-          user_id: null
-        }),
-        ['id']
-      );
-    });
-  });
-
-  describe("mapRowToWish", () => {
-    it("should handle session-based wishes with fallback session ID", async () => {
-      const mockRow = {
-        id: "wish-123",
-        name: null,
-        wish: "Anonymous wish",
-        created_at: new Date("2025-01-01"),
-        user_id: null,
-        support_count: 0,
-      };
-
-      // Mock empty session result (fallback case)
-      mockQueryExecutor.select
-        .mockResolvedValueOnce({ rows: [mockRow] })     // Main query
-        .mockResolvedValueOnce({ rows: [] })            // Empty session query (triggers fallback)
-        .mockResolvedValueOnce({ rows: [] });           // Supporters query
-
-      const result = await repository.findById(WishId.fromString("wish-123"));
-
-      expect(result).toBeDefined();
-      expect(result!.authorId.type).toBe('session');
-    });
-
-    it("should handle wishes with supporters", async () => {
-      const mockRow = {
-        id: "wish-123",
-        name: "Test User",
-        wish: "Test wish",
-        created_at: new Date("2025-01-01"),
-        user_id: 1,
-        support_count: 2,
-      };
-
-      const mockSupporters = [
-        { session_id: null, user_id: 1 },
-        { session_id: "session123", user_id: null }
-      ];
-
-      mockQueryExecutor.select
-        .mockResolvedValueOnce({ rows: [mockRow] })      // Main query
-        .mockResolvedValueOnce({ rows: mockSupporters }); // Supporters query
-
-      const result = await repository.findById(WishId.fromString("wish-123"));
-
-      expect(result).toBeDefined();
-      expect(result!.supporters.size).toBe(2);
-      expect(result!.supporters.has('user_1')).toBe(true);
-      expect(result!.supporters.has('session_session123')).toBe(true);
-    });
-  });
-
-  describe("parseDate", () => {
-    it("should handle string dates", async () => {
-      const mockRow = {
-        id: "wish-123",
-        name: "Test User",
-        wish: "Test wish",
-        created_at: "2025-01-01T12:00:00Z",
-        user_id: 1,
-        support_count: 0,
-      };
-
-      mockQueryExecutor.select
-        .mockResolvedValueOnce({ rows: [mockRow] })  // Main query
-        .mockResolvedValueOnce({ rows: [] });        // Supporters query
-
-      const result = await repository.findById(WishId.fromString("wish-123"));
-
-      expect(result).toBeDefined();
-      expect(result!.createdAt).toBeInstanceOf(Date);
-    });
-
-    it("should handle Date objects", async () => {
-      const mockRow = {
-        id: "wish-123",
-        name: "Test User",
-        wish: "Test wish",
-        created_at: new Date("2025-01-01"),
-        user_id: 1,
-        support_count: 0,
-      };
-
-      mockQueryExecutor.select
-        .mockResolvedValueOnce({ rows: [mockRow] })  // Main query
-        .mockResolvedValueOnce({ rows: [] });        // Supporters query
-
-      const result = await repository.findById(WishId.fromString("wish-123"));
-
-      expect(result).toBeDefined();
-      expect(result!.createdAt).toBeInstanceOf(Date);
-    });
-
-    it("should handle invalid date values", async () => {
-      const mockRow = {
-        id: "wish-123",
-        name: "Test User",
-        wish: "Test wish",
-        created_at: null,
-        user_id: 1,
-        support_count: 0,
-      };
-
-      mockQueryExecutor.select
-        .mockResolvedValueOnce({ rows: [mockRow] })  // Main query
-        .mockResolvedValueOnce({ rows: [] });        // Supporters query
-
-      const result = await repository.findById(WishId.fromString("wish-123"));
-
-      expect(result).toBeDefined();
-      expect(result!.createdAt).toBeInstanceOf(Date);
-    });
-  });
-
-  describe("findBySessionId edge cases", () => {
-    it("should return null when session not found", async () => {
-      const sessionId = SessionId.fromString("nonexistent");
-      
-      mockQueryExecutor.selectWithJoin.mockResolvedValue({ rows: [] });
-
-      const result = await repository.findBySessionId(sessionId);
-
-      expect(result).toBeNull();
-    });
-  });
-});+      const sessionId = sessionResult.rows.length > 0 
+        ? sessionResult.rows[0].session_id as string
+        : `session_${row.id}`;
+      authorId = SessionId.fromString(sessionId);
+    }
+
+    // Get supporters list
+    const supportersResult = await this.queryExecutor.select('supports', {
+      columns: ['session_id', 'user_id'],
+      where: { wish_id: row.id }
+    });
+    
+    const supporters = new Set<string>();
+    supportersResult.rows.forEach((support: any) => {
+      if (support.user_id) {
+        supporters.add(`user_${support.user_id}`);
+      } else if (support.session_id) {
+        supporters.add(`session_${support.session_id}`);
+      }
+    });
+
+    return Wish.fromRepository({
+      id: WishId.fromString(row.id),
+      content: WishContent.fromString(row.wish),
+      authorId,
+      name: row.name || undefined,
+      supportCount: SupportCount.fromNumber(row.support_count || 0),
+      supporters,
+      createdAt: this.parseDate(row.created_at),
+      isSupported: row.is_supported
+    });
+  }
+
+  private parseDate(dateValue: string | Date): Date {
+    if (dateValue instanceof Date) {
+      return dateValue;
+    }
+    if (typeof dateValue === 'string') {
+      return new Date(dateValue);
+    }
+    return new Date();
+  }
+}